--- conflicted
+++ resolved
@@ -52,15 +52,6 @@
         If a directory is supplied, the zarr file will be created in that directory.
         This is useful when you want to store all zarr files in a specific location.
     reader : str, optional
-<<<<<<< HEAD
-        Reader to use, by default "auto".
-    download : bool, optional
-        Download the whole slide image, by default True.
-    name : str, optional
-        The name of the file, by default None.
-    cache_dir : str, optional
-        The cache directory, by default None.
-=======
         Reader to use, by default "auto", choosing available reader, first openslide, then tifffile.
     download : bool, optional
         Whether to download the slide.
@@ -88,7 +79,6 @@
         Whether to save the thumbnail to on the disk.
 
         Only works for wsi.save() method.
->>>>>>> 90f3dfe7
 
     Returns
     -------
