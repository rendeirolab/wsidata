from __future__ import annotations

import warnings
from concurrent.futures import ThreadPoolExecutor, as_completed
from pathlib import Path
from typing import Literal, Sequence

import numpy as np
import pandas as pd
from rich.progress import track
from spatialdata import SpatialData, read_zarr
from spatialdata.models import Image2DModel
from spatialdata.transformations import Scale

from .._model import WSIData
from .._utils import find_stack_level
from ..reader import to_datatree, try_reader


def open_wsi(
    wsi: str | Path | SpatialData,
    store: str = "auto",
    reader: Literal["openslide", "tiffslide", "bioformats"] = None,
    attach_images: bool = False,
    image_key: str = None,
    save_images: bool = True,
    attach_thumbnail: bool = True,
    thumbnail_key: str = "wsi_thumbnail",
    thumbnail_size: int = 2000,
    save_thumbnail: bool = True,
    **kwargs,
):
    """Open a whole slide image.

    You can attach images and thumbnails to the SpatialData object. By default, only the thumbnail is attached,
    the thumbnail is a downsampled version of the whole slide image,
    the original image is not attached as it will make unnecessary copies of the data on disk
    when saving the SpatialData object.

    Parameters
    ----------
    wsi : str or Path
        The URL to whole slide image.
    store : str, optional
        The backed file path, by default will create
        a zarr file with the same name as the slide file.
        You can either supply a file path or a directory.
        If a directory is supplied, the zarr file will be created in that directory.
        This is useful when you want to store all zarr files in a specific location.
    reader : str, optional
        Reader to use, by default "auto", choosing available reader, first openslide, then tifffile.
    attach_images : bool, optional, default: False
        Whether to attach whole slide image to image slot in the spatial data object.
    image_key : str, optional
        The key to store the whole slide image, by default "wsi_thumbnail".
        If the wsi is a SpatialData object, the image from this key will be used as the whole slide image.
    save_images : bool, optional, default: True
        Whether to save the whole slide image to on the disk.
        Only works for wsi.save() method.
    attach_thumbnail : bool, optional, default: True
        Whether to attach thumbnail to image slot in the spatial data object.
    thumbnail_key : str, optional
        The key to store the thumbnail, by default "wsi_thumbnail".
    thumbnail_size : int, optional, default: 2000
        The size of the thumbnail.
    save_thumbnail : bool, optional, default: True
        Whether to save the thumbnail to on the disk.

        Only works for wsi.write() method.

    Returns
    -------
    :class:`WSIData`
        Whole slide image data.

    Examples
    --------

    .. code-block:: python

        >>> from wsidata import open_wsi
        >>> wsi = open_wsi("slide.svs")

    """
    # Check if the slide is a file or URL
<<<<<<< HEAD
    if isinstance(wsi, SpatialData):
        if image_key is None:
            raise ValueError(
                "When reading from SpatialData, image_key must be provided."
=======
    wsi = Path(wsi)
    if not wsi.exists():
        raise ValueError(f"Slide {wsi} does not exist, or is not accessible.")

    sdata = None

    # Early attempt with reader
    reader_instance = try_reader(wsi, reader=reader)

    # Check if the image is not pyramidal and too large
    if reader_instance.properties.n_level <= 1:
        height, width = reader_instance.properties.shape
        if height > 10000 or width > 10000:
            warnings.warn(
                f"The image is not pyramidal (n_level={reader_instance.properties.n_level}) "
                f"and has a large size ({width}x{height} pixels). "
                "This may cause performance issues. "
                "Consider generating pyramids for this image using vips or bioformats).",
                UserWarning,
                stacklevel=find_stack_level(),
>>>>>>> c54c296d
            )
        from ..reader import SpatialDataImage2DReader

        reader_instance = SpatialDataImage2DReader(wsi[image_key], key=image_key)
        return WSIData.from_spatialdata(wsi, reader_instance)
    else:
        sdata = None
        wsi = Path(wsi)
        if not wsi.exists():
            raise ValueError(f"Slide {wsi} not existed or not accessible.")
        # Early attempt with reader
        reader_instance = try_reader(wsi, reader=reader)

        # Check if the image is not pyramidal and too large
        if reader_instance.properties.n_level <= 1:
            height, width = reader_instance.properties.shape
            if height > 10000 or width > 10000:
                warnings.warn(
                    f"The image is not pyramidal (n_level={reader_instance.properties.n_level}) "
                    f"and has a large size ({width}x{height} pixels). "
                    "This may cause performance issues. "
                    "Consider generating pyramids for this image using vips or bioformats).",
                    UserWarning,
                    stacklevel=find_stack_level(),
                )

        if store == "auto":
            store = wsi.with_suffix(".zarr")
        else:
            if store is not None:
                store_path = Path(store)
                # We also support write store to a directory
                if store_path.is_dir():
                    # If the directory is a zarr directory, we just use it
                    if is_zarr_dir(store_path):
                        store = store_path
                    # Otherwise, we create a zarr file in that directory
                    else:
                        zarr_name = wsi.with_suffix(".zarr").name
                        store = store_path / zarr_name
                # If store is a not a directory, we assume it is a valid zarr file
                # WARNING: No guarantee
                else:
                    store = store_path
        if store is not None:
            if store.exists():
                sdata = read_zarr(store)

        exclude_elements = []
        sdata_images = {}

        if attach_images:
            if image_key is None:
                image_key = "wsi"
            if sdata is None or image_key not in sdata:
                images_datatree = to_datatree(reader_instance)
                sdata_images[image_key] = images_datatree
                if not save_images:
                    exclude_elements.append(image_key)

        if attach_thumbnail:
            if sdata is None or thumbnail_key not in sdata:
                max_thumbnail_size = min(reader_instance.properties.shape)
                if thumbnail_size > max_thumbnail_size:
                    thumbnail_size = max_thumbnail_size
                thumbnail = reader_instance.get_thumbnail(thumbnail_size)
                thumbnail_shape = thumbnail.shape
                origin_shape = reader_instance.properties.shape
                scale_x, scale_y = (
                    origin_shape[0] / thumbnail_shape[0],
                    origin_shape[1] / thumbnail_shape[1],
                )

                if thumbnail is not None:
                    sdata_images[thumbnail_key] = Image2DModel.parse(
                        np.asarray(thumbnail).transpose(2, 0, 1),
                        dims=("c", "y", "x"),
                        transformations={
                            "global": Scale([scale_x, scale_y], axes=("x", "y"))
                        },
                    )
                    if not save_thumbnail:
                        exclude_elements.append(thumbnail_key)

        if sdata is None:
            sdata = SpatialData(images=sdata_images)
        else:
            for key, img in sdata_images.items():
                sdata.images[key] = img

        slide_data = WSIData.from_spatialdata(sdata, reader_instance)
        slide_data.set_exclude_elements(exclude_elements)
        if store is not None:
            slide_data.set_wsi_store(store)
    return slide_data


def agg_wsi(
    slides_table: pd.DataFrame,
    feature_key: str,
    tile_key: str = "tiles",
    agg_key: str = None,
    agg_by: str | Sequence[str] = None,
    wsi_col: str = None,
    store_col: str = None,
    pbar: bool = False,
    error: Literal["raise", "skip"] = "raise",
):
    """
    Aggregate feature from a whole slide image.

    Parameters
    ----------
    slides_table: pd.DataFrame
        The table of slides, including information of whole slide image and .zarr paths and metadata.

        Backed file path to the SpatialData file is optional, by default the same directory as the
        whole slide image.
    feature_key: str
        The feature key on which aggregation should be run on.
    tile_key: str
        The tile key.
    agg_key: str
        The output aggregation key in the varm slot.
    agg_by: str or array of str
        The keys that have been used to aggregate the features.
    wsi_col: str
        The column name of the whole slide image paths.
    store_col: str
        The column name of the backed file.
    pbar: bool, default: False
        Whether to show progress bar.
    error: str
        Whether to raise error when file not existed.

    Returns
    -------
    AnnData
        The aggregated feature space.
    """
    from anndata import AnnData

    if agg_key is None and agg_by is None:
        agg_key = "agg_slide"
    elif agg_key is None and agg_by is not None:
        if isinstance(agg_by, str):
            agg_by = [agg_by]
        agg_key = f"agg_{'_'.join(agg_by)}"

    if store_col is not None:
        backed_files = slides_table[store_col]
    elif wsi_col is not None:
        backed_files = slides_table[wsi_col].apply(
            lambda x: Path(x).with_suffix(".zarr")
        )
    else:
        raise ValueError("Either wsi_col or store_col must be provided.")

    slides_table = slides_table.copy()
    slides_table["_job_id"] = np.arange(len(slides_table))

    jobs = []
    with ThreadPoolExecutor() as executor:
        for job_id, backed_f in enumerate(backed_files):
            job = executor.submit(
                _agg_wsi, backed_f, feature_key, tile_key, agg_key, error
            )
            job.job_id = job_id
            jobs.append(job)

        # Store results with their job_ids to maintain original order
        features_with_ids = []
        features_annos = []
        for job in track(
            as_completed(jobs),
            total=len(jobs),
            disable=not pbar,
            description=f"Aggregation of {len(jobs)} slides",
        ):
            feature, feature_annos = job.result()
            if feature is not None:
                # Store feature with its job_id to preserve original order
                features_with_ids.append((job.job_id, feature))
                # we will have feature_annos only if aggregation not at slide level
                if feature_annos is not None:
                    feature_annos["_job_id"] = job.job_id
                    features_annos.append(feature_annos)

        # Sort features by job_id to restore original order
        features_with_ids.sort(key=lambda x: x[0])
        features = [feature for _, feature in features_with_ids]

    mask = np.asarray([r is not None for r in features])
    X = np.vstack(features)
    slides_table = slides_table.loc[mask]
    if len(features_annos) > 0:
        annos = pd.concat(features_annos, ignore_index=True)
        # Add job_id to the slides table
        slides_table = pd.merge(slides_table, annos, on="_job_id", how="left")

    slides_table = slides_table.drop(columns="_job_id")
    # Convert index to string
    slides_table.index = slides_table.index.astype(str)
    return AnnData(X, obs=slides_table)


def _agg_wsi(f, feature_key, tile_key, agg_key, error="raise"):
    """
    Aggregate feature from a whole slide image.

    Parameters
    ----------
    f: str
        The backed file path to the anndata file stored as .zarr.
    feature_key: str
        The feature key on which aggregation should be run on.
    tile_key: str
        The tile key.
    agg_key:
        The output aggregation key in the varm slot.
    error: str
        Whether to raise error when file not existed.

    Returns
    -------
    np.ndarray
        The aggregated feature space.

    """
    if not Path(f).exists():
        if error == "raise":
            raise ValueError(f"File {f} not existed.")
        else:
            return None
    try:
        import zarr
        from anndata import read_zarr

        tables = zarr.open(f"{f}/tables")
        available_keys = list(tables.keys())
        if feature_key not in available_keys:
            feature_key = f"{feature_key}_{tile_key}"
        s = read_zarr(f"{f}/tables/{feature_key}")

        agg_ops = s.uns.get("agg_ops")
        if agg_ops is None:
            raise ValueError(
                f"Aggregation operations not found for {f}. Did you run feature aggregation?"
            )
        agg_annos = agg_ops.get(agg_key)
        if agg_annos is None:
            raise ValueError(f"Aggregation key {agg_key} not found.")

        if "features" in agg_annos:
            feature = agg_annos["features"]
        else:
            feature = s.varm[agg_key].T
        feature_annos = None
        if len(agg_annos) > 0:
            if "values" in agg_annos:
                feature_annos = pd.DataFrame(
                    agg_annos["values"], columns=agg_annos["keys"]
                )
        return feature, feature_annos

    except Exception as e:
        if error == "raise":
            raise e
        else:
            return None, None


def concat_feature_anndata(
    slides_table: pd.DataFrame,
    feature_key,
    tile_key,
    wsi_col: str = None,
    store_col: str = None,
    pbar: bool = False,
    error: Literal["raise", "skip"] = "raise",
    as_anncollection: bool = False,
):
    """Aggregates features from multiple slides into an AnnData or AnnCollection object.

    This function collects and combines data from slide datasets specified in a given
    table, allowing flexible aggregation by feature and tile keys.

    Parameters
    ----------
    slides_table : pandas.DataFrame
        The dataframe specifying slides to aggregate, their feature
        and tile keys, as well as optional storage or WSI column information.
    feature_key : str
        Key or identifier for the feature within the datasets. Details should
        be specific to the slide data format.
    tile_key : str
        Key or identifier for the tile data within the datasets. Details should
        be specific to the data structure.
    wsi_col : str, optional
        Optional name of the column in the table that contains whole slide image (WSI)
        paths. Either `wsi_col` or `store_col` must be provided.
    store_col : str, optional
        Optional name of the column specifying storage information for slides.
        Either `store_col` or `wsi_col` is required.
    pbar : bool, default False
        A flag to toggle progress bar visibility during processing.
    error : {"raise", "skip"}, default "raise"
        Policy for error handling during individual slide aggregation. Valid options are
        "raise" to terminate on error or "skip" to skip files with errors.
    as_anncollection : bool, default False
        Flag to determine if the return type is an AnnCollection object instead
        of a concatenated AnnData object. If True, returns AnnCollection.

    Returns
    -------
    AnnData or AnnCollection
        Aggregated data from slides either as an AnnData or AnnCollection object,
        depending on the value of `as_anncollection`.
    """
    from anndata import concat

    if store_col is not None:
        backed_files = slides_table[store_col]
    elif wsi_col is not None:
        backed_files = slides_table[wsi_col].apply(
            lambda x: Path(x).with_suffix(".zarr")
        )
    else:
        raise ValueError("Either wsi_col or store_col must be provided.")

    slides_table = slides_table.copy()
    slides_table["_job_id"] = np.arange(len(slides_table))

    jobs = []
    with ThreadPoolExecutor() as executor:
        for job_id, backed_f in enumerate(backed_files):
            job = executor.submit(
                _concat_feature_anndata, backed_f, feature_key, tile_key, error
            )
            job.job_id = job_id
            jobs.append(job)

        adatas = {}
        for job in track(
            as_completed(jobs),
            total=len(jobs),
            disable=not pbar,
            description=f"Aggregation of {len(jobs)} slides",
        ):
            adatas[job.job_id] = job.result()

        if as_anncollection:
            from anndata.experimental import AnnCollection

            return AnnCollection(
                adatas,
                join_obs=None,
                join_vars=None,
                join_obsm=None,
                label="slide_name",
                index_unique="-",
            )
        else:
            return concat(
                adatas,
                join="outer",
                label="slide_name",
                index_unique="-",
            )


def _concat_feature_anndata(f, feature_key, tile_key, error="raise"):
    if not Path(f).exists():
        if error == "raise":
            raise ValueError(f"File {f} not existed.")
        else:
            return None
    try:
        import zarr
        from anndata import read_zarr

        tables = zarr.open(f"{f}/tables")
        available_keys = list(tables.keys())
        if feature_key not in available_keys:
            feature_key = f"{feature_key}_{tile_key}"
        s = read_zarr(f"{f}/tables/{feature_key}")
        return s
    except Exception as e:
        if error == "raise":
            raise e
        else:
            return None


def is_zarr_dir(path):
    """
    Detect if the given directory is a Zarr storage using the Zarr library.

    Parameters:
        path : The path to the directory.

    Returns:
        bool: True if the directory is a Zarr storage, False otherwise.
    """
    import zarr

    try:
        zarr.open_group(str(path), mode="r")
        return True
    except Exception:
        return False<|MERGE_RESOLUTION|>--- conflicted
+++ resolved
@@ -83,33 +83,10 @@
 
     """
     # Check if the slide is a file or URL
-<<<<<<< HEAD
     if isinstance(wsi, SpatialData):
         if image_key is None:
             raise ValueError(
                 "When reading from SpatialData, image_key must be provided."
-=======
-    wsi = Path(wsi)
-    if not wsi.exists():
-        raise ValueError(f"Slide {wsi} does not exist, or is not accessible.")
-
-    sdata = None
-
-    # Early attempt with reader
-    reader_instance = try_reader(wsi, reader=reader)
-
-    # Check if the image is not pyramidal and too large
-    if reader_instance.properties.n_level <= 1:
-        height, width = reader_instance.properties.shape
-        if height > 10000 or width > 10000:
-            warnings.warn(
-                f"The image is not pyramidal (n_level={reader_instance.properties.n_level}) "
-                f"and has a large size ({width}x{height} pixels). "
-                "This may cause performance issues. "
-                "Consider generating pyramids for this image using vips or bioformats).",
-                UserWarning,
-                stacklevel=find_stack_level(),
->>>>>>> c54c296d
             )
         from ..reader import SpatialDataImage2DReader
 
@@ -119,7 +96,7 @@
         sdata = None
         wsi = Path(wsi)
         if not wsi.exists():
-            raise ValueError(f"Slide {wsi} not existed or not accessible.")
+            raise ValueError(f"Slide {wsi} does not exist, or is not accessible.")
         # Early attempt with reader
         reader_instance = try_reader(wsi, reader=reader)
 
