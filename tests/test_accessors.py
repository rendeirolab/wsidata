<<<<<<< HEAD
from anndata import AnnData


class TestGetAccessor:
    def test_pyramids(self, wsidata):
        tables = wsidata.get.pyramids()

        assert len(tables) >= 1

        assert tables.index.name == "level"
        assert "width" in tables.columns
        assert "height" in tables.columns

    def test_feature_anndata(self, wsidata):
        tables = wsidata.get.feature_anndata("tiles")

        assert isinstance(tables, AnnData)
        assert "X" in tables
        assert "obs" in tables
        assert "obsm" in tables
        assert "obsp" in tables
        assert "uns" in tables
        assert "tile_spec" in tables.uns
        assert "slide_properties" in tables.uns
=======
class TestGetAccessor:
    def test_get_pyramids(self, wsidata):
        pyramids = wsidata.get.pyramids()
        assert pyramids is not None

    def test_get_features_anndata(self, wsidata):
        features = wsidata.get.features_anndata("resnet50")
        assert features is not None

    def test_get_n_tissues(self, wsidata):
        n_tissues = wsidata.get.n_tissues("tissues")
        assert n_tissues == 1

    def test_get_n_tiles(self, wsidata):
        n_tiles = wsidata.get.n_tiles("tiles")
        assert n_tiles == 20


class TestIterAccessor:
    def test_iter_tissues(self, wsidata):
        for _ in wsidata.iter.tissue_images("tissues"):
            pass

    def test_iter_tiles(self, wsidata):
        for _ in wsidata.iter.tile_images("tiles"):
            pass

    def test_iter_contours(self, wsidata):
        for _ in wsidata.iter.tissue_contours("tissues"):
            pass


class TestDatasetAccessor:
    def test_ds_tile_images(self, wsidata):
        dataset = wsidata.ds.tile_images("tiles")
        assert dataset.tiles.shape == (20, 2)
        assert dataset.spec is not None
>>>>>>> 90f3dfe7
<|MERGE_RESOLUTION|>--- conflicted
+++ resolved
@@ -1,4 +1,3 @@
-<<<<<<< HEAD
 from anndata import AnnData
 
 
@@ -23,11 +22,6 @@
         assert "uns" in tables
         assert "tile_spec" in tables.uns
         assert "slide_properties" in tables.uns
-=======
-class TestGetAccessor:
-    def test_get_pyramids(self, wsidata):
-        pyramids = wsidata.get.pyramids()
-        assert pyramids is not None
 
     def test_get_features_anndata(self, wsidata):
         features = wsidata.get.features_anndata("resnet50")
@@ -60,5 +54,4 @@
     def test_ds_tile_images(self, wsidata):
         dataset = wsidata.ds.tile_images("tiles")
         assert dataset.tiles.shape == (20, 2)
-        assert dataset.spec is not None
->>>>>>> 90f3dfe7
+        assert dataset.spec is not None